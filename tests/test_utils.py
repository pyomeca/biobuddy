import os
<<<<<<< HEAD
from biobuddy import BiomechanicalModelReal, BiomechanicalModel
=======
import numpy as np

from biobuddy import (
    BiomechanicalModelReal,
    SegmentReal,
    MarkerReal,
    InertiaParametersReal,
    SegmentCoordinateSystemReal,
    C3dData,
)
>>>>>>> 717a1208


def destroy_model(bio_model: BiomechanicalModelReal | BiomechanicalModel):
    """
    Let's test the remove functions and make sure that there is nothing left in the model.
    """

    # Remove segments
    for segment_name in bio_model.segment_names:

        # Remove markers
        marker_names = bio_model.segments[segment_name].marker_names
        for marker_name in marker_names:
            bio_model.segments[segment_name].remove_marker(marker_name)
        assert bio_model.segments[segment_name].nb_markers == 0

        # Remove contacts
        contact_names = bio_model.segments[segment_name].contact_names
        for contact_name in contact_names:
            bio_model.segments[segment_name].remove_contact(contact_name)
        assert bio_model.segments[segment_name].nb_contacts == 0

        # Remove imus
        imu_names = bio_model.segments[segment_name].imu_names
        for imu_name in imu_names:
            bio_model.segments[segment_name].remove_imu(imu_name)
        assert bio_model.segments[segment_name].nb_imus == 0

        # Remove segment
        bio_model.remove_segment(segment_name)
    assert bio_model.nb_segments == 0
    assert bio_model.segment_names == []

    # Remove muscle groups
    for muscle_group_name in bio_model.muscle_group_names:
        bio_model.remove_muscle_group(muscle_group_name)
    assert bio_model.nb_muscle_groups == 0
    assert bio_model.muscle_group_names == []

    # Remove muscles
    for muscle_name in bio_model.muscle_names:
        bio_model.remove_muscle(muscle_name)
    assert bio_model.nb_muscles == 0
    assert bio_model.muscle_names == []

    # Remove via points
    for via_point_name in bio_model.via_point_names:
        bio_model.remove_via_point(via_point_name)
    assert bio_model.nb_via_points == 0
    assert bio_model.via_point_names == []


def remove_temporary_biomods():
    root_dir = os.path.dirname(os.path.dirname(os.path.abspath(__file__)))
    file_names_to_remove = ["temporary.bioMod", "temporary_rt.bioMod"]

    for dirpath, dirnames, filenames in os.walk(root_dir):
        for filename in filenames:
            if filename in file_names_to_remove:
                full_path = os.path.join(dirpath, filename)
                try:
                    os.remove(full_path)
                except:
                    print(f"File {full_path} could not be deleted.")


def create_simple_model():
    """Create a simple model for testing"""
    model = BiomechanicalModelReal()

    # Add a root segment
    model.add_segment(
        SegmentReal(
            name="root",
            segment_coordinate_system=SegmentCoordinateSystemReal(scs=np.eye(4), is_scs_local=True),
            inertia_parameters=InertiaParametersReal(
                mass=10.0, center_of_mass=np.array([0.0, 0.0, 0.5, 1.0]), inertia=np.eye(3) * 0.3
            ),
        )
    )

    # Add a child segment
    segment_coordinate_system_child = SegmentCoordinateSystemReal()
    segment_coordinate_system_child.from_euler_and_translation(np.zeros((3,)), "xyz", np.array([0.0, 0.0, 1.0, 1.0]))
    segment_coordinate_system_child.is_in_local = True
    model.add_segment(
        SegmentReal(
            name="child",
            parent_name="root",
            segment_coordinate_system=segment_coordinate_system_child,
            inertia_parameters=InertiaParametersReal(
                mass=5.0, center_of_mass=np.array([0.0, 0.1, 0.0, 1.0]), inertia=np.eye(3) * 0.01
            ),
        )
    )

    # Add markers to segments
    model.segments["root"].add_marker(
        MarkerReal(
            name="root_marker",
            parent_name="root",
            position=np.array([0.1, 0.2, 0.3, 1.0]),
            is_technical=True,
            is_anatomical=False,
        )
    )
    model.segments["root"].add_marker(
        MarkerReal(
            name="root_marker2",
            parent_name="root",
            position=np.array([0.2, 0.2, 0.1, 1.0]),
            is_technical=True,
            is_anatomical=False,
        )
    )

    model.segments["child"].add_marker(
        MarkerReal(
            name="child_marker",
            parent_name="child",
            position=np.array([0.4, 0.5, 0.6, 1.0]),
            is_technical=True,
            is_anatomical=False,
        )
    )
    model.segments["child"].add_marker(
        MarkerReal(
            name="child_marker2",
            parent_name="child",
            position=np.array([0.1, 0.3, 0.5, 1.0]),
            is_technical=True,
            is_anatomical=False,
        )
    )

    return model


class MockEmptyC3dData(C3dData):
    def __init__(self):

        parent_path = os.path.dirname(os.path.dirname(os.path.abspath(__file__)))
        knee_functional_trial_path = parent_path + "/examples/data/functional_trials/right_knee.c3d"
        C3dData.__init__(self, c3d_path=knee_functional_trial_path, first_frame=0, last_frame=0)

    @property
    def all_marker_positions(self) -> np.ndarray:
        return self.get_position(marker_names=self.marker_names)

    @all_marker_positions.setter
    def all_marker_positions(self, value: np.ndarray):
        # Removing the check for shape to allow empty data
        self.ezc3d_data["data"]["points"][:, :, self.first_frame : self.last_frame] = value


class MockC3dData(C3dData):
    def __init__(self, c3d_path):

        super().__init__(self, c3d_path)

        # Fix the seed for reproducibility
        np.random.seed(42)

        self.marker_names = ["marker1", "marker2", "marker3", "marker4", "marker5"]
        # Create marker positions for 10 frames
        self.all_marker_positions = np.random.rand(4, 5, 10)<|MERGE_RESOLUTION|>--- conflicted
+++ resolved
@@ -1,8 +1,6 @@
 import os
-<<<<<<< HEAD
+import numpy as np
 from biobuddy import BiomechanicalModelReal, BiomechanicalModel
-=======
-import numpy as np
 
 from biobuddy import (
     BiomechanicalModelReal,
@@ -12,8 +10,6 @@
     SegmentCoordinateSystemReal,
     C3dData,
 )
->>>>>>> 717a1208
-
 
 def destroy_model(bio_model: BiomechanicalModelReal | BiomechanicalModel):
     """
